# **Universally Adaptable Multiscale Molecular Dynamics (UAMMD) ver 0.5.alpha**

<img src="https://github.com/raulppelaez/uammd/blob/development/src/res/poster.png" width="300"><img src="https://github.com/raulppelaez/uammd/blob/development/src/res/shotlogo.png" width="500">  


**See the wiki for more info!**  
**You can find videos on the youtube channel**  http://bit.ly/2r5WoOn

<img src="https://github.com/raulppelaez/uammd/blob/development/src/res/poster.png" width="300"><img src="https://github.com/raulppelaez/uammd/blob/development/src/res/shotlogo.png" width="500">  


**See the wiki for more info!**  
**You can find videos on the youtube channel**  http://bit.ly/2r5WoOn

## DESCRIPTION

-----------------

Raul P. Pelaez 2016


A fast generic multiscale CUDA Molecular Dynamics code made into modules for expandability and generality.

UAMMD can perform several types of simulations, to this moment multiple integrators are implemented allowing it to perform:

	-Molecular dynamics (MD)
	-Brownian Dynamics  (BD)
	-Brownian Hydrodynamics (BDHI)
	-Dissipative Particle Dynamics (DPD)

Multiple building blocks are provided in order for the user to construct a certain simulation, 
highly templated so the user can easily add in the input the specific interactions when they are not implemented by default. 

For example, there is not a harmonic trap module, but you can write a simple functor in the input file (directly in device code!) telling that each particle should experiment a force when it is trying to leave the box and you are set!. You can do the same with a bonded force, an interaction that needs to transverse a neighbour list, an nbody interaction... See the examples folder and the wiki for more info!

UAMMD is coded into separated modules, with a SimulationConfig driver in C++ that can hold many modules in order to construct a simulation. For example, the simulation could have a VerletNVT module and and PairForces interactor module to create a molecular dynamics simulation. Or a DPD integrator module with Nbody interactor module, etc.

There are three types of modules:

      1. Integrators
      2. Interactors
	  3. Measurables

**Interactors**

An Interactor is an abstract entity that has the ability of computing the forces acting of each particle due to some interaction.
For example, an Interactor could compute the pair Lennard Jonnes forces between each particle pair of the system or sum the forces due to the particles being joined by springs. 

**Integrators**

An Integrator is an entity that has the ability of moving the particle positions to the next time step. 
In order to do so it can hold any number of Interactors and use them to compute the forces at any time.

**Measurables**

A Measurable is any computation that has to be performed between steps of the simulation, it can be any magnitude that is calculated from the simulation state (positions, forces..).
A measurable can compute the energy, the radial function distribution or any arbitrary computation that does not change the simulation state.

----------------------

These objects are abstract classes that can be derived to create all kinds of functionality and add new physics. Just create a new class that inherits Interactor, Integrator or Measurable and override the virtual methods with the new functionality.



# Currently Implemented

See the wiki page for each interactor for more info and instructions!

-----------------------
**Interactors:**

	1.Pair Forces: Implements hash (Morton hash) sort neighbour cell list construction algorithm to evaluate pair forces given some short range potential function, LJ i.e. Ultra fast
	2.Bonded forces: Allows to join pairs of particles via bonds (i.e a harmonic spring) (Instructions in BondedForces.h)
	3.Three body angle bonded forces: Allows to join triples of particles via angle springs (Instructions in BondedForces.h)
    4.NBody forces: All particles interact with every other via some force.
	5.External forces: A custom force function that will be applied to each particle individually.
	6.Pair Forces DPD: A thermostat that uses the Pair Forces module to compute the interactions between particles as given by dissipative particle dynamics.
	
**Integrators:**

	1.Two step velocity verlet NVE
	2.Two step velocity verlet NVT with BBK thermostat
	3.Euler Maruyama Brownian dynamics (BD)
	4. Brownian Dynamics with Hydrodynamic interactions (BDHI)
	4.1 Euler Maruyama w/HI via RPY tensor 
	4.1.1 Using the Cholesky decomposition on the full Mobility matrix to compute the stochastic term. Open Boundaries.
	4.1.2 Using the Lanczos algorithm and a matrix free method to compute the stochastic term. Open Boundaries.
	4.1.3 Using the Positively Split Ewald method with rapid stochastic sampling. Periodic Boundary Conditions

**Measurables**
	
	1.Energy Measurable. Computes the total, potential and kinetic energy and the virial pressure of the system

----------------------

You can select between single and double precision via defines.h. Single precision is used by default, remember to recompile the entire code when changing the precision. This last step is very important, as failing to do so will result in unexpected behavior.


## USAGE

-------------------
If you dont have cub (thrust comes bundled with the CUDA installation) clone or download the v1.5.2 (see dependencies).
The whole cub repository uses 175mb, so I advice to download the v1.5.2 zip only.  

**UAMMD does not need to be compiled (it is header only)**.  

<<<<<<< HEAD
Hardcode the configuration (Integrator, Interactor, initial conditions..) in Driver/SimulationConfig.cpp or any other input file, set number of particles, size of the box, dt, etc, there.
You can change the integrator at any time during the execution of the simulation, see examples/ for a guide.
=======
>>>>>>> f6b99eaa

To use it in your project, include the modules you need, create a System and ParticleData instances and configure the simulation as you need.  
See examples/LJ.cu for a tutorial!  

In order to compile a source file that uses UAMMD, you only have to inform the compiler of the location of the project (with -I) and give the flag "--expt-relaxed-constexpr" to nvcc.  
See examples/Makefile for an example.  

You can use the --device X flag to specify a certain GPU.  


## DEPENDENCIES

---------------------
Depends on:

	1. CUB       (v1.5.2 used)                  :   https://github.com/NVlabs/cub
	2. thrust    (v1.8.2 bundled with CUDA used):   https://github.com/thrust/thrust
	3. CUDA 6.5+ (v7.5 used)                    :   https://developer.nvidia.com/cuda-downloads

This code makes use of the following CUDA packages:
	
	1. cuRAND
	2. cuBLAS
	3. cuSolver
	

## REQUERIMENTS  

--------------------  
Needs an NVIDIA GPU with compute capability sm_2.0+  
Needs g++ with full C++11 support, 4.8+ recommended  

## TESTED ON  

------------
	 - GTX980 (sm_52)  on Ubuntu 14.04 with CUDA 7.5 and g++ 4.8
     - GTX980 (sm_52)  on Ubuntu 16.04 with CUDA 7.5 and g++ 5.3.1
     - GTX980 (sm_52), GTX780 (sm_35), GTX480(sm_20) and GTX580(sm_20) on CentOS 6.5 with CUDA 7.5 and g++ 4.8
	 - GTX1080 (sm_61), Tesla P1000 (sm_60) on CentOS 6.5 with CUDA 8.0 and g++ 4.8
     - K40 (sm_35), GTX780(sm_35) on CentOS 6.5 with CUDA 8.0 and g++ 4.8



## NOTES FOR DEVELOPERS

The procedure to implement a new module is the following:

	1. Create a new class that inherits from one of the parents (Interactor, Integrator, Measurable...) and overload the virtual methods. You can do whatever you want as long as the virtual methods are overloaded.	
	2. Take as input shared_ptr's to a ParticleData and a System at least, use them to interface with UAMMD (ask ParticleData for properties like pos, force, torque..)
	3. Include the new module in the source file that makes use of it
		
See available modules for a tutorial (i.e PairForces.cuh or VerletNVT.cuh)  
	
<<<<<<< HEAD
It is advised to keep "__device__" functions as inline and always in the same compilation unit as the kernel that uses them.
=======
	
It is advised to keep "__device__" functions as inline and always in the same compilation unit as the kernel that uses them.  
>>>>>>> f6b99eaa

-------------------------------


In the creation of a new module (Interactor or Integrator) for interoperability with the already existing modules, the code expects you to use the variables from ParticleData when available, the containers storing the positions, forces, velocities... of each particle.  
These containers start with zero size and are initialized by ParticleData the first time they are asked for.  


**Guidelines**

Each module should be under the uammd namespace.

If you want to make small changes to an existing module, without changing it. Then you should create a new module that inherits it, and overload the necesary functions.

------------------------------------------

## ACKNOWLEDGMENTS

UAMMD was developed at the Departamento de Física Teórica de la Materia Condensada of Universidad Autónoma de Madrid (UAM) under supervision of Rafael Delgado-Buscalioni. Acknowledgment is made to the Donors of the American Chemical Society Petroleum Research Fund (**PRF# 54312-ND9**) for support of this research and to Spanish MINECO projects **FIS2013- 47350-C05-1-R and FIS2013-50510-EXP**.

Acknowledgment is made to NVIDIA Corporation.

## Colaborators

Raul P. Pelaez is the main developer of UAMMD.  

Other people that have contributed to UAMMD:  

Marc Melendez Schofield  
Sergio Panzuela  
Nerea Alcazar  <|MERGE_RESOLUTION|>--- conflicted
+++ resolved
@@ -104,12 +104,6 @@
 
 **UAMMD does not need to be compiled (it is header only)**.  
 
-<<<<<<< HEAD
-Hardcode the configuration (Integrator, Interactor, initial conditions..) in Driver/SimulationConfig.cpp or any other input file, set number of particles, size of the box, dt, etc, there.
-You can change the integrator at any time during the execution of the simulation, see examples/ for a guide.
-=======
->>>>>>> f6b99eaa
-
 To use it in your project, include the modules you need, create a System and ParticleData instances and configure the simulation as you need.  
 See examples/LJ.cu for a tutorial!  
 
@@ -162,12 +156,6 @@
 		
 See available modules for a tutorial (i.e PairForces.cuh or VerletNVT.cuh)  
 	
-<<<<<<< HEAD
-It is advised to keep "__device__" functions as inline and always in the same compilation unit as the kernel that uses them.
-=======
-	
-It is advised to keep "__device__" functions as inline and always in the same compilation unit as the kernel that uses them.  
->>>>>>> f6b99eaa
 
 -------------------------------
 
